--- conflicted
+++ resolved
@@ -18,13 +18,8 @@
     protected $layout;
 
     public function setUp() {
-<<<<<<< HEAD
         $this->module = new \Codeception\Module\SOAP(make_container());
         $this->module->_setConfig(array('schema' => 'http://www.w3.org/2001/xml.xsd', 'endpoint' => 'http://codeception.com/api/wsdl'));
-=======
-        $this->module = new \Codeception\Module\SOAP();
-        $this->module->_setConfig(['schema' => 'http://www.w3.org/2001/xml.xsd', 'endpoint' => 'http://codeception.com/api/wsdl']);
->>>>>>> 3a62ee63
         $this->layout = \Codeception\Configuration::dataDir().'/xml/layout.xml';
         $this->module->isFunctional = true;
         $this->module->_before(Stub::makeEmpty('\Codeception\TestCase\Cept'));
